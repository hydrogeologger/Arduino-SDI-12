language: python
python:
  - "2.7"

sudo: false
cache:
<<<<<<< HEAD
    directories:
        - "~/.platformio"

env:
    - PLATFORMIO_CI_SRC=examples/j_external_pcint_library/j_external_pcint_library.ino

install:
    - pip install -U platformio
    - pio upgrade
    - pio lib -g install EnableInterrupt
    - pio update
    - pio lib -g update
    - pio lib update
=======
  directories:
    - "~/.platformio"
    - $TRAVIS_BUILD_DIR/doxygen-src

install:
  # Remove the cloned repo to emulate a user library installation
  - git rm library.json
  # - git rm library.properties
  # - git rm -r pioScripts
  # - git rm -r src
  # Install PlatformIO (this should be cached!)
  - pip install -U platformio
  - pio upgrade
  # Uninstall any old version of the current library from the Travis cache
  - if pio lib --global uninstall EnviroDIY_Arduino-SDI-12; then
    echo "Uninstalled cached version of Arduino-SDI-12";
    fi
  - if pio lib --global uninstall EnviroDIY_SDI-12; then
    echo "Uninstalled cached version of SDI-12";
    fi
  # Install this library from the branch we're working on
  # echo "Installing SDI-12 from https://github.com/$TRAVIS_REPO_SLUG.git#$TRAVIS_BRANCH";
  # echo "Installing SDI-12 from https://github.com/$TRAVIS_PULL_REQUEST_SLUG.git#$TRAVIS_PULL_REQUEST_BRANCH";
  - if [ "$TRAVIS_PULL_REQUEST" == "false" ]; then
    echo "Installing SDI-12 from https://github.com/$TRAVIS_REPO_SLUG.git#$TRAVIS_COMMIT";
    else
    echo "Installing SDI-12 from https://github.com/$TRAVIS_PULL_REQUEST_SLUG.git#$TRAVIS_PULL_REQUEST_SHA";
    fi
  # pio lib --global install https://github.com/$TRAVIS_REPO_SLUG.git#$BRANCH;
  # pio lib --global install https://github.com/$TRAVIS_PULL_REQUEST_SLUG.git#$TRAVIS_PULL_REQUEST_BRANCH;
  - if [ "$TRAVIS_PULL_REQUEST" == "false" ]; then
    pio lib --global install https://github.com/$TRAVIS_REPO_SLUG.git#$TRAVIS_COMMIT;
    else
    pio lib --global install https://github.com/$TRAVIS_PULL_REQUEST_SLUG.git#$TRAVIS_PULL_REQUEST_SHA;
    fi
  - pio update
>>>>>>> 115a6e31

script:
  - platformio ci --board=mayfly --board=feather32u4 --board=adafruit_feather_m0 --board=uno --board=megaatmega2560 --board=huzzah --board=featheresp32

jobs:
  include:
    - name: "Verify library JSON format"
      language: node_js
      install: npm install -g jsonlint
      script: jsonlint -q library.json

    - name: "Build Doxygen Documentation"
      if: branch = master AND type != pull_request
      language: python
      python:
        - "3.7"
      before_install:
        - git config --global user.email "sdamiano@stroudcenter.org"
        - git config --global user.name "SRGDamia1"
        - git config --global push.default simple
        - sudo apt-get update
        - sudo apt-get -y install build-essential
        - sudo apt-get -y install graphviz
        - sudo apt-get -y install flex
        - sudo apt-get -y install bison
      install:
        - cd $TRAVIS_BUILD_DIR
        - chmod +x travis/copy-doc-sources.sh
        - sh travis/copy-doc-sources.sh
        - cd $TRAVIS_BUILD_DIR
        - chmod +x travis/build-install-doxygen.sh
        - sh travis/build-install-doxygen.sh
      script:
        - cd $TRAVIS_BUILD_DIR
        - chmod +x travis/generate-documentation.sh
        - sh travis/generate-documentation.sh
      # after_success:
      #   - cd $TRAVIS_BUILD_DIR
      #   - chmod +x travis/deploy-documentation.sh
      #   - sh travis/deploy-documentation.sh
      deploy:
        provider: pages:git
        token: $GH_REPO_TOKEN
        edge: true # opt in to dpl v2
        keep_history: false
        local_dir: $TRAVIS_BUILD_DIR/code_docs/Arduino-SDI-12Doxygen/html
        project_name: Arduino-SDI-12

    - name: "a_wild_card"
      env:
        - PLATFORMIO_CI_SRC=examples/a_wild_card/a_wild_card.ino

    - name: "b_address_change"
      env:
        - PLATFORMIO_CI_SRC=examples/b_address_change/b_address_change.ino

    - name: "c_check_all_addresses"
      env:
        - PLATFORMIO_CI_SRC=examples/c_check_all_addresses/c_check_all_addresses.ino

    - name: "d_simple_logger"
      env:
        - PLATFORMIO_CI_SRC=examples/d_simple_logger/d_simple_logger.ino

    - name: "e_simple_parsing"
      env:
        - PLATFORMIO_CI_SRC=examples/e_simple_parsing/e_simple_parsing.ino

    - name: "f_basic_data_request"
      env:
        - PLATFORMIO_CI_SRC=examples/f_basic_data_request/f_basic_data_request.ino

    - name: "g_terminal_window"
      env:
        - PLATFORMIO_CI_SRC=examples/g_terminal_window/g_terminal_window.ino

    - name: "h_SDI-12_slave_implementation"
      env:
        - PLATFORMIO_CI_SRC=examples/h_SDI-12_slave_implementation/h_SDI-12_slave_implementation.ino

    - name: "i_SDI-12_interface"
      env:
        - PLATFORMIO_CI_SRC=examples/i_SDI-12_interface/i_SDI-12_interface.ino
    - name: "j_external_pcint_library"
      env:
        - PLATFORMIO_CI_SRC=examples/j_external_pcint_library/j_external_pcint_library.ino
        - PLATFORMIO_BUILD_FLAGS=-DSDI12_EXTERNAL_PCINT
      script:
        - pio lib --global install EnableInterrupt
        - platformio ci --board=mayfly --board=feather32u4 --board=adafruit_feather_m0 --board=uno --board=megaatmega2560

    - name: "k_concurrent_logger"
      env:
        - PLATFORMIO_CI_SRC=examples/k_concurrent_logger/k_concurrent_logger.ino<|MERGE_RESOLUTION|>--- conflicted
+++ resolved
@@ -4,149 +4,20 @@
 
 sudo: false
 cache:
-<<<<<<< HEAD
-    directories:
-        - "~/.platformio"
-
-env:
-    - PLATFORMIO_CI_SRC=examples/j_external_pcint_library/j_external_pcint_library.ino
-
-install:
-    - pip install -U platformio
-    - pio upgrade
-    - pio lib -g install EnableInterrupt
-    - pio update
-    - pio lib -g update
-    - pio lib update
-=======
   directories:
     - "~/.platformio"
     - $TRAVIS_BUILD_DIR/doxygen-src
 
+env:
+  - PLATFORMIO_CI_SRC=examples/j_external_pcint_library/j_external_pcint_library.ino
+
 install:
-  # Remove the cloned repo to emulate a user library installation
-  - git rm library.json
-  # - git rm library.properties
-  # - git rm -r pioScripts
-  # - git rm -r src
-  # Install PlatformIO (this should be cached!)
   - pip install -U platformio
   - pio upgrade
-  # Uninstall any old version of the current library from the Travis cache
-  - if pio lib --global uninstall EnviroDIY_Arduino-SDI-12; then
-    echo "Uninstalled cached version of Arduino-SDI-12";
-    fi
-  - if pio lib --global uninstall EnviroDIY_SDI-12; then
-    echo "Uninstalled cached version of SDI-12";
-    fi
-  # Install this library from the branch we're working on
-  # echo "Installing SDI-12 from https://github.com/$TRAVIS_REPO_SLUG.git#$TRAVIS_BRANCH";
-  # echo "Installing SDI-12 from https://github.com/$TRAVIS_PULL_REQUEST_SLUG.git#$TRAVIS_PULL_REQUEST_BRANCH";
-  - if [ "$TRAVIS_PULL_REQUEST" == "false" ]; then
-    echo "Installing SDI-12 from https://github.com/$TRAVIS_REPO_SLUG.git#$TRAVIS_COMMIT";
-    else
-    echo "Installing SDI-12 from https://github.com/$TRAVIS_PULL_REQUEST_SLUG.git#$TRAVIS_PULL_REQUEST_SHA";
-    fi
-  # pio lib --global install https://github.com/$TRAVIS_REPO_SLUG.git#$BRANCH;
-  # pio lib --global install https://github.com/$TRAVIS_PULL_REQUEST_SLUG.git#$TRAVIS_PULL_REQUEST_BRANCH;
-  - if [ "$TRAVIS_PULL_REQUEST" == "false" ]; then
-    pio lib --global install https://github.com/$TRAVIS_REPO_SLUG.git#$TRAVIS_COMMIT;
-    else
-    pio lib --global install https://github.com/$TRAVIS_PULL_REQUEST_SLUG.git#$TRAVIS_PULL_REQUEST_SHA;
-    fi
+  - pio lib --global install EnableInterrupt
   - pio update
->>>>>>> 115a6e31
+  - pio lib --global update
+  - pio lib update
 
 script:
-  - platformio ci --board=mayfly --board=feather32u4 --board=adafruit_feather_m0 --board=uno --board=megaatmega2560 --board=huzzah --board=featheresp32
-
-jobs:
-  include:
-    - name: "Verify library JSON format"
-      language: node_js
-      install: npm install -g jsonlint
-      script: jsonlint -q library.json
-
-    - name: "Build Doxygen Documentation"
-      if: branch = master AND type != pull_request
-      language: python
-      python:
-        - "3.7"
-      before_install:
-        - git config --global user.email "sdamiano@stroudcenter.org"
-        - git config --global user.name "SRGDamia1"
-        - git config --global push.default simple
-        - sudo apt-get update
-        - sudo apt-get -y install build-essential
-        - sudo apt-get -y install graphviz
-        - sudo apt-get -y install flex
-        - sudo apt-get -y install bison
-      install:
-        - cd $TRAVIS_BUILD_DIR
-        - chmod +x travis/copy-doc-sources.sh
-        - sh travis/copy-doc-sources.sh
-        - cd $TRAVIS_BUILD_DIR
-        - chmod +x travis/build-install-doxygen.sh
-        - sh travis/build-install-doxygen.sh
-      script:
-        - cd $TRAVIS_BUILD_DIR
-        - chmod +x travis/generate-documentation.sh
-        - sh travis/generate-documentation.sh
-      # after_success:
-      #   - cd $TRAVIS_BUILD_DIR
-      #   - chmod +x travis/deploy-documentation.sh
-      #   - sh travis/deploy-documentation.sh
-      deploy:
-        provider: pages:git
-        token: $GH_REPO_TOKEN
-        edge: true # opt in to dpl v2
-        keep_history: false
-        local_dir: $TRAVIS_BUILD_DIR/code_docs/Arduino-SDI-12Doxygen/html
-        project_name: Arduino-SDI-12
-
-    - name: "a_wild_card"
-      env:
-        - PLATFORMIO_CI_SRC=examples/a_wild_card/a_wild_card.ino
-
-    - name: "b_address_change"
-      env:
-        - PLATFORMIO_CI_SRC=examples/b_address_change/b_address_change.ino
-
-    - name: "c_check_all_addresses"
-      env:
-        - PLATFORMIO_CI_SRC=examples/c_check_all_addresses/c_check_all_addresses.ino
-
-    - name: "d_simple_logger"
-      env:
-        - PLATFORMIO_CI_SRC=examples/d_simple_logger/d_simple_logger.ino
-
-    - name: "e_simple_parsing"
-      env:
-        - PLATFORMIO_CI_SRC=examples/e_simple_parsing/e_simple_parsing.ino
-
-    - name: "f_basic_data_request"
-      env:
-        - PLATFORMIO_CI_SRC=examples/f_basic_data_request/f_basic_data_request.ino
-
-    - name: "g_terminal_window"
-      env:
-        - PLATFORMIO_CI_SRC=examples/g_terminal_window/g_terminal_window.ino
-
-    - name: "h_SDI-12_slave_implementation"
-      env:
-        - PLATFORMIO_CI_SRC=examples/h_SDI-12_slave_implementation/h_SDI-12_slave_implementation.ino
-
-    - name: "i_SDI-12_interface"
-      env:
-        - PLATFORMIO_CI_SRC=examples/i_SDI-12_interface/i_SDI-12_interface.ino
-    - name: "j_external_pcint_library"
-      env:
-        - PLATFORMIO_CI_SRC=examples/j_external_pcint_library/j_external_pcint_library.ino
-        - PLATFORMIO_BUILD_FLAGS=-DSDI12_EXTERNAL_PCINT
-      script:
-        - pio lib --global install EnableInterrupt
-        - platformio ci --board=mayfly --board=feather32u4 --board=adafruit_feather_m0 --board=uno --board=megaatmega2560
-
-    - name: "k_concurrent_logger"
-      env:
-        - PLATFORMIO_CI_SRC=examples/k_concurrent_logger/k_concurrent_logger.ino+  - platformio ci --lib="." --board=mayfly --board=feather32u4 --board=adafruit_feather_m0 --board=uno --board=megaatmega2560