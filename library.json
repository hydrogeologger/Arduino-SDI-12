{
<<<<<<< HEAD
  "name": "Arduino-SDI-12_ExtInts",
  "version": "1.3.4",
=======
  "name": "Arduino-SDI-12",
  "version": "1.3.5",
>>>>>>> d75c5b9f
  "keywords": "SDI-12, sdi12, communication, bus, sensor, Decagon",
  "description": "Arduino library for SDI-12 communications to a wide variety of environmental sensors.",
  "repository":
  {
    "type": "git",
    "url": "https://github.com/EnviroDIY/Arduino-SDI-12.git"
  },
  "authors":
  [
    {
      "name": "Kevin M. Smith",
      "email": "Kevin@elite-education.org"
    },
    {
      "name": "Shannon Hicks",
      "email": "shicks@stroudcenter.org"
    },
    {
      "name": "Sara Damiano",
      "email": "sdamiano@stroudcenter.org",
      "maintainer": true
    }
  ],
  "license": "BSD-3-Clause",
  "frameworks": "arduino",
  "platforms": "atmelavr, atmelsam",
  "export":
  {
      "exclude":
      [
          "doc/*"
      ]
  },
  "examples":
  [
    "examples/*/*.ino"
  ]
}<|MERGE_RESOLUTION|>--- conflicted
+++ resolved
@@ -1,11 +1,6 @@
 {
-<<<<<<< HEAD
   "name": "Arduino-SDI-12_ExtInts",
-  "version": "1.3.4",
-=======
-  "name": "Arduino-SDI-12",
   "version": "1.3.5",
->>>>>>> d75c5b9f
   "keywords": "SDI-12, sdi12, communication, bus, sensor, Decagon",
   "description": "Arduino library for SDI-12 communications to a wide variety of environmental sensors.",
   "repository":
