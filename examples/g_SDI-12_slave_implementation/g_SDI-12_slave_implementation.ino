/*
 * SDI-12_slave_example
 * Example sketch demonstrating how to implement an arduino as a slave on an SDI-12 bus. This may
 * be used, for example, as a middleman between an I2C sensor and an SDI-12 datalogger.
 *
 * Note that an SDI-12 slave must respond to M! or C! with the number of values it will report and
 * the max time until these values will be available.  This example uses 9 values available in
 * 21 s, but references to these numbers and the output array size and datatype should be changed
 * for your specific application.
 *
 * Sketch requires the SDI-12 library from SWRC, modified to add public void forceListen() and
 * public void sendResponse().
 * https://github.com/dwasielewski/Arduino-SDI-12
 *
 * D. Wasielewski, 2016
 * Builds upon work started by:
 * https://github.com/jrzondagh/AgriApps-SDI-12-Arduino-Sensor
 * https://github.com/Jorge-Mendes/Agro-Shield/tree/master/SDI-12ArduinoSensor
 *
 * Suggested improvements:
 *  - Get away from memory-hungry arduino String objects in favor of char buffers
 *  - Make an int variable for the "number of values to report" instead of the
 *    hard-coded 9s interspersed throughout the code
 */

// Requires modified SDI-12 libary with addition of public forceListen() and public sendResponse()
#include "SDI12_PCINT3.h"
#define SDIPIN 7

char sensorAddress = '5';
int state = 0;

#define WAIT 0
#define INITIATE_CONCURRENT 1
#define INITIATE_MEASUREMENT 2

// Create object by which to communicate with the SDI-12 bus on SDIPIN
SDI12 slaveSDI12(SDIPIN);


<<<<<<< HEAD
  static float measurementValues[9]; // 9 floats to hold simulated sensor data
  static String dValues[10];  // 10 String objects to hold the responses to aD0!-aD9! commands
  static String commandReceived = "";  // String object to hold the incoming command


  // If a byte is available, an SDI message is queued up. Read in the entire message
  // before proceding.  It may be more robust to add a single character per loop()
  // iteration to a static char buffer; however, the SDI-12 spec requires a precise
  // response time, and this method is invariant to the remaining loop() contents.
  int avail = slaveSDI12.available();
  if (avail < 0) { slaveSDI12.flush(); } // Buffer full; flush
  else if (avail > 0) {
    for(int a = 0; a < avail; a++){
      char charReceived = slaveSDI12.read();
      // Character '!' indicates the end of an SDI-12 command; if the current
      // character is '!', stop listening and respond to the command
      if (charReceived == '!') {
        // Command string is completed; do something with it
        parseSdi12Cmd(commandReceived, dValues);
        // Clear command string to reset for next command
        commandReceived = "";
        // '!' should be the last available character anyway, but exit the "for" loop
        // just in case there are any stray characters
        slaveSDI12.flush();
        break;
      }
      // If the current character is anything but '!', it is part of the command
      // string.  Append the commandReceived String object.
      else{
        // Append command string with new character
        commandReceived += String(charReceived);
      }
    }
  }

  // For aM! and aC! commands, parseSdi12Cmd will modify "state" to indicate that
  // a measurement should be taken
  switch (state) {
    case WAIT:
      break;
    case INITIATE_CONCURRENT:
      // Do whatever the sensor is supposed to do here
      // For this example, we will just create arbitrary "simulated" sensor data
      // NOTE: Your application might have a different data type (e.g. int) and
      //       number of values to report!
      pollSensor(measurementValues);
      // Populate the "dValues" String array with the values in SDI-12 format
      formatOutputSDI(measurementValues, dValues, 75);
      state = WAIT;
      break;
    case INITIATE_MEASUREMENT:
      // Do whatever the sensor is supposed to do here
      // For this example, we will just create arbitrary "simulated" sensor data
      // NOTE: Your application might have a different data type (e.g. int) and
      //       number of values to report!
      pollSensor(measurementValues);
      // Populate the "dValues" String array with the values in SDI-12 format
      formatOutputSDI(measurementValues, dValues, 35);
      // For aM!, Send "service request" (<address><CR><LF>) when data is ready
      slaveSDI12.sendResponse(String(sensorAddress) + "\r\n");
      state = WAIT;
      break;
  }
}
=======
>>>>>>> cda101d2

void pollSensor(float* measurementValues) {
  measurementValues[0] =  1.111111;
  measurementValues[1] = -2.222222;
  measurementValues[2] =  3.333333;
  measurementValues[3] = -4.444444;
  measurementValues[4] =  5.555555;
  measurementValues[5] = -6.666666;
  measurementValues[6] =  7.777777;
  measurementValues[7] = -8.888888;
  measurementValues[8] = -9.999999;
}

void parseSdi12Cmd(String command, String* dValues) {
/* Ingests a command from an SDI-12 master, sends the applicable response, and
 * (when applicable) sets a flag to initiate a measurement
 */

  // First char of command is always either (a) the address of the device being
  // probed OR (b) a '?' for address query.
  // Do nothing if this command is addressed to a different device
  if (command.charAt(0) != sensorAddress && command.charAt(0) != '?') {
    return;
  }

  // If execution reaches this point, the slave should respond with something in
  // the form:   <address><responseStr><Carriage Return><Line Feed>
  // The following if-switch-case block determines what to put into <responseStr>,
  // and the full response will be constructed afterward. For '?!' (address query)
  // or 'a!' (acknowledge active) commands, responseStr is blank so section is skipped
  String responseStr = "";
  if (command.length() > 1) {
    switch (command.charAt(1)) {
    case 'I':
        // Identify command
        // Slave should respond with ID message: 2-char SDI-12 version + 8-char
        // company name + 6-char sensor model + 3-char sensor version + 0-13 char S/N
        responseStr = "13COMPNAME0000011.0001"; // Substitute proper ID String here
        break;
      case 'C':
        // Initiate concurrent measurement command
        // Slave should immediately respond with: "tttnn":
        //    3-digit (seconds until measurement is available) +
        //    2-digit (number of values that will be available)
        // Slave should also start a measurment and relinquish control of the data line
        responseStr = "02109";  // 9 values ready in 21 sec; Substitue sensor-specific values here
        // It is not preferred for the actual measurement to occur in this subfunction,
        // because doing to would hold the main program hostage until the measurement
        // is complete.  Instead, we'll just set a flag and handle the measurement elsewhere.
        state = INITIATE_CONCURRENT;
        break;
        // NOTE: "aC1...9!" commands may be added by duplicating this case and adding
        //       additional states to the state flag
      case 'M':
        // Initiate measurement command
        // Slave should immediately respond with: "tttnn":
        //    3-digit (seconds until measurement is available) +
        //    1-digit (number of values that will be available)
        // Slave should also start a measurment but may keep control of the data line until
        // advertised time elapsed OR measurement is complete and service request sent
        responseStr = "0219";  // 9 values ready in 21 sec; Substitue sensor-specific values here
        // It is not preferred for the actual measurement to occur in this subfunction,
        // because doing to would hold the main program hostage until the measurement
        // is complete.  Instead, we'll just set a flag and handle the measurement elsewhere.
        // It is preferred though not required that the slave send a service request upon
        // completion of the measurement.  This should be handled in the main loop().
        state = INITIATE_MEASUREMENT;
        break;
        // NOTE: "aM1...9!" commands may be added by duplicating this case and adding
        //       additional states to the state flag

      case 'D':
        // Send data command
        // Slave should respond with a String of values
        // Values to be returned must be split into Strings of 35 characters or fewer
        // (75 or fewer for concurrent).  The number following "D" in the SDI-12 command
        // specifies which String to send
        responseStr = dValues[(int)command.charAt(2)-48];
        break;
      case 'A':
        // Change address command
        // Slave should respond with blank message (just the [new] address + <CR> + <LF>)
        sensorAddress = command.charAt(2);
        break;
      default:
        // Mostly for debugging; send back UNKN if unexpected command received
        responseStr = "UNKN";
        break;
    }
  }

  // Issue the response speficied in the switch-case structure above.
  slaveSDI12.sendResponse(String(sensorAddress) + responseStr + "\r\n");
}


void formatOutputSDI(float* measurementValues, String* dValues, unsigned int maxChar) {
/* Ingests an array of floats and produces Strings in SDI-12 output format */

  dValues[0] = "";
  int j = 0;

  // upper limit on i should be number of elements in measurementValues
  for (int i=0; i<9; i++) {
    // Read float value "i" as a String with 6 deceimal digits
    // (NOTE: SDI-12 specifies max of 7 digits per value; we can only use 6
    //  decimal place precision if integer part is one digit)
    String valStr = String(measurementValues[i],6);
    // Explictly add implied + sign if non-negative
    if (valStr.charAt(0) != '-') { valStr = '+' + valStr; }
    // Append dValues[j] if it will not exceed 35 (aM!) or 75 (aC!) characters
    if (dValues[j].length() + valStr.length() < maxChar) { dValues[j] += valStr; }
    // Start a new dValues "line" if appending would exceed 35/75 characters
    else { dValues[++j] = valStr; }
  }

  // Fill rest of dValues with blank strings
  while (j<9) { dValues[++j] = ""; }
}


void setup() {
  slaveSDI12.begin();
  delay(500);
  slaveSDI12.forceListen();  // sets SDIPIN as input to prepare for incoming message
}

void loop() {

  static float measurementValues[9]; // 9 floats to hold simulated sensor data
  static String dValues[10];  // 10 String objects to hold the responses to aD0!-aD9! commands
  static String commandReceived = "";  // String object to hold the incoming command


  // If a byte is available, an SDI message is queued up. Read in the entire message
  // before proceding.  It may be more robust to add a single character per loop()
  // iteration to a static char buffer; however, the SDI-12 spec requires a precise
  // response time, and this method is invariant to the remaining loop() contents.
  int avail = slaveSDI12.available();
  if (avail < 0) { slaveSDI12.flush(); } // Buffer full; flush
  else if (avail > 0) {
    for(int a = 0; a < avail; a++){
      char charReceived = slaveSDI12.read();
      // Character '!' indicates the end of an SDI-12 command; if the current
      // character is '!', stop listening and respond to the command
      if (charReceived == '!') {
        // Command string is completed; do something with it
        parseSdi12Cmd(commandReceived, dValues);
        // Clear command string to reset for next command
        commandReceived = "";
        // '!' should be the last available character anyway, but exit the "for" loop
        // just in case there are any stray characters
        slaveSDI12.flush();
        break;
      }
      // If the current character is anything but '!', it is part of the command
      // string.  Append the commandReceived String object.
      else{
        // Append command string with new character
        commandReceived += String(charReceived);
      }
    }
  }

  // For aM! and aC! commands, parseSdi12Cmd will modify "state" to indicate that
  // a measurement should be taken
  switch (state) {
    case WAIT:
      break;
    case INITIATE_CONCURRENT:
      // Do whatever the sensor is supposed to do here
      // For this example, we will just create arbitrary "simulated" sensor data
      // NOTE: Your application might have a different data type (e.g. int) and
      //       number of values to report!
      pollSensor(measurementValues);
      // Populate the "dValues" String array with the values in SDI-12 format
      formatOutputSDI(measurementValues, dValues, 75);
      state = WAIT;
      break;
    case INITIATE_MEASUREMENT:
      // Do whatever the sensor is supposed to do here
      // For this example, we will just create arbitrary "simulated" sensor data
      // NOTE: Your application might have a different data type (e.g. int) and
      //       number of values to report!
      pollSensor(measurementValues);
      // Populate the "dValues" String array with the values in SDI-12 format
      formatOutputSDI(measurementValues, dValues, 35);
      // For aM!, Send "service request" (<address><CR><LF>) when data is ready
      slaveSDI12.sendResponse(String(sensorAddress) + "\r\n");
      state = WAIT;
      break;
  }
}<|MERGE_RESOLUTION|>--- conflicted
+++ resolved
@@ -38,7 +38,135 @@
 SDI12 slaveSDI12(SDIPIN);
 
 
-<<<<<<< HEAD
+
+void pollSensor(float* measurementValues) {
+  measurementValues[0] =  1.111111;
+  measurementValues[1] = -2.222222;
+  measurementValues[2] =  3.333333;
+  measurementValues[3] = -4.444444;
+  measurementValues[4] =  5.555555;
+  measurementValues[5] = -6.666666;
+  measurementValues[6] =  7.777777;
+  measurementValues[7] = -8.888888;
+  measurementValues[8] = -9.999999;
+}
+
+void parseSdi12Cmd(String command, String* dValues) {
+/* Ingests a command from an SDI-12 master, sends the applicable response, and
+ * (when applicable) sets a flag to initiate a measurement
+ */
+
+  // First char of command is always either (a) the address of the device being
+  // probed OR (b) a '?' for address query.
+  // Do nothing if this command is addressed to a different device
+  if (command.charAt(0) != sensorAddress && command.charAt(0) != '?') {
+    return;
+  }
+
+  // If execution reaches this point, the slave should respond with something in
+  // the form:   <address><responseStr><Carriage Return><Line Feed>
+  // The following if-switch-case block determines what to put into <responseStr>,
+  // and the full response will be constructed afterward. For '?!' (address query)
+  // or 'a!' (acknowledge active) commands, responseStr is blank so section is skipped
+  String responseStr = "";
+  if (command.length() > 1) {
+    switch (command.charAt(1)) {
+    case 'I':
+        // Identify command
+        // Slave should respond with ID message: 2-char SDI-12 version + 8-char
+        // company name + 6-char sensor model + 3-char sensor version + 0-13 char S/N
+        responseStr = "13COMPNAME0000011.0001"; // Substitute proper ID String here
+        break;
+      case 'C':
+        // Initiate concurrent measurement command
+        // Slave should immediately respond with: "tttnn":
+        //    3-digit (seconds until measurement is available) +
+        //    2-digit (number of values that will be available)
+        // Slave should also start a measurment and relinquish control of the data line
+        responseStr = "02109";  // 9 values ready in 21 sec; Substitue sensor-specific values here
+        // It is not preferred for the actual measurement to occur in this subfunction,
+        // because doing to would hold the main program hostage until the measurement
+        // is complete.  Instead, we'll just set a flag and handle the measurement elsewhere.
+        state = INITIATE_CONCURRENT;
+        break;
+        // NOTE: "aC1...9!" commands may be added by duplicating this case and adding
+        //       additional states to the state flag
+      case 'M':
+        // Initiate measurement command
+        // Slave should immediately respond with: "tttnn":
+        //    3-digit (seconds until measurement is available) +
+        //    1-digit (number of values that will be available)
+        // Slave should also start a measurment but may keep control of the data line until
+        // advertised time elapsed OR measurement is complete and service request sent
+        responseStr = "0219";  // 9 values ready in 21 sec; Substitue sensor-specific values here
+        // It is not preferred for the actual measurement to occur in this subfunction,
+        // because doing to would hold the main program hostage until the measurement
+        // is complete.  Instead, we'll just set a flag and handle the measurement elsewhere.
+        // It is preferred though not required that the slave send a service request upon
+        // completion of the measurement.  This should be handled in the main loop().
+        state = INITIATE_MEASUREMENT;
+        break;
+        // NOTE: "aM1...9!" commands may be added by duplicating this case and adding
+        //       additional states to the state flag
+
+      case 'D':
+        // Send data command
+        // Slave should respond with a String of values
+        // Values to be returned must be split into Strings of 35 characters or fewer
+        // (75 or fewer for concurrent).  The number following "D" in the SDI-12 command
+        // specifies which String to send
+        responseStr = dValues[(int)command.charAt(2)-48];
+        break;
+      case 'A':
+        // Change address command
+        // Slave should respond with blank message (just the [new] address + <CR> + <LF>)
+        sensorAddress = command.charAt(2);
+        break;
+      default:
+        // Mostly for debugging; send back UNKN if unexpected command received
+        responseStr = "UNKN";
+        break;
+    }
+  }
+
+  // Issue the response speficied in the switch-case structure above.
+  slaveSDI12.sendResponse(String(sensorAddress) + responseStr + "\r\n");
+}
+
+
+void formatOutputSDI(float* measurementValues, String* dValues, unsigned int maxChar) {
+/* Ingests an array of floats and produces Strings in SDI-12 output format */
+
+  dValues[0] = "";
+  int j = 0;
+
+  // upper limit on i should be number of elements in measurementValues
+  for (int i=0; i<9; i++) {
+    // Read float value "i" as a String with 6 deceimal digits
+    // (NOTE: SDI-12 specifies max of 7 digits per value; we can only use 6
+    //  decimal place precision if integer part is one digit)
+    String valStr = String(measurementValues[i],6);
+    // Explictly add implied + sign if non-negative
+    if (valStr.charAt(0) != '-') { valStr = '+' + valStr; }
+    // Append dValues[j] if it will not exceed 35 (aM!) or 75 (aC!) characters
+    if (dValues[j].length() + valStr.length() < maxChar) { dValues[j] += valStr; }
+    // Start a new dValues "line" if appending would exceed 35/75 characters
+    else { dValues[++j] = valStr; }
+  }
+
+  // Fill rest of dValues with blank strings
+  while (j<9) { dValues[++j] = ""; }
+}
+
+
+void setup() {
+  slaveSDI12.begin();
+  delay(500);
+  slaveSDI12.forceListen();  // sets SDIPIN as input to prepare for incoming message
+}
+
+void loop() {
+
   static float measurementValues[9]; // 9 floats to hold simulated sensor data
   static String dValues[10];  // 10 String objects to hold the responses to aD0!-aD9! commands
   static String commandReceived = "";  // String object to hold the incoming command
@@ -102,199 +230,4 @@
       state = WAIT;
       break;
   }
-}
-=======
->>>>>>> cda101d2
-
-void pollSensor(float* measurementValues) {
-  measurementValues[0] =  1.111111;
-  measurementValues[1] = -2.222222;
-  measurementValues[2] =  3.333333;
-  measurementValues[3] = -4.444444;
-  measurementValues[4] =  5.555555;
-  measurementValues[5] = -6.666666;
-  measurementValues[6] =  7.777777;
-  measurementValues[7] = -8.888888;
-  measurementValues[8] = -9.999999;
-}
-
-void parseSdi12Cmd(String command, String* dValues) {
-/* Ingests a command from an SDI-12 master, sends the applicable response, and
- * (when applicable) sets a flag to initiate a measurement
- */
-
-  // First char of command is always either (a) the address of the device being
-  // probed OR (b) a '?' for address query.
-  // Do nothing if this command is addressed to a different device
-  if (command.charAt(0) != sensorAddress && command.charAt(0) != '?') {
-    return;
-  }
-
-  // If execution reaches this point, the slave should respond with something in
-  // the form:   <address><responseStr><Carriage Return><Line Feed>
-  // The following if-switch-case block determines what to put into <responseStr>,
-  // and the full response will be constructed afterward. For '?!' (address query)
-  // or 'a!' (acknowledge active) commands, responseStr is blank so section is skipped
-  String responseStr = "";
-  if (command.length() > 1) {
-    switch (command.charAt(1)) {
-    case 'I':
-        // Identify command
-        // Slave should respond with ID message: 2-char SDI-12 version + 8-char
-        // company name + 6-char sensor model + 3-char sensor version + 0-13 char S/N
-        responseStr = "13COMPNAME0000011.0001"; // Substitute proper ID String here
-        break;
-      case 'C':
-        // Initiate concurrent measurement command
-        // Slave should immediately respond with: "tttnn":
-        //    3-digit (seconds until measurement is available) +
-        //    2-digit (number of values that will be available)
-        // Slave should also start a measurment and relinquish control of the data line
-        responseStr = "02109";  // 9 values ready in 21 sec; Substitue sensor-specific values here
-        // It is not preferred for the actual measurement to occur in this subfunction,
-        // because doing to would hold the main program hostage until the measurement
-        // is complete.  Instead, we'll just set a flag and handle the measurement elsewhere.
-        state = INITIATE_CONCURRENT;
-        break;
-        // NOTE: "aC1...9!" commands may be added by duplicating this case and adding
-        //       additional states to the state flag
-      case 'M':
-        // Initiate measurement command
-        // Slave should immediately respond with: "tttnn":
-        //    3-digit (seconds until measurement is available) +
-        //    1-digit (number of values that will be available)
-        // Slave should also start a measurment but may keep control of the data line until
-        // advertised time elapsed OR measurement is complete and service request sent
-        responseStr = "0219";  // 9 values ready in 21 sec; Substitue sensor-specific values here
-        // It is not preferred for the actual measurement to occur in this subfunction,
-        // because doing to would hold the main program hostage until the measurement
-        // is complete.  Instead, we'll just set a flag and handle the measurement elsewhere.
-        // It is preferred though not required that the slave send a service request upon
-        // completion of the measurement.  This should be handled in the main loop().
-        state = INITIATE_MEASUREMENT;
-        break;
-        // NOTE: "aM1...9!" commands may be added by duplicating this case and adding
-        //       additional states to the state flag
-
-      case 'D':
-        // Send data command
-        // Slave should respond with a String of values
-        // Values to be returned must be split into Strings of 35 characters or fewer
-        // (75 or fewer for concurrent).  The number following "D" in the SDI-12 command
-        // specifies which String to send
-        responseStr = dValues[(int)command.charAt(2)-48];
-        break;
-      case 'A':
-        // Change address command
-        // Slave should respond with blank message (just the [new] address + <CR> + <LF>)
-        sensorAddress = command.charAt(2);
-        break;
-      default:
-        // Mostly for debugging; send back UNKN if unexpected command received
-        responseStr = "UNKN";
-        break;
-    }
-  }
-
-  // Issue the response speficied in the switch-case structure above.
-  slaveSDI12.sendResponse(String(sensorAddress) + responseStr + "\r\n");
-}
-
-
-void formatOutputSDI(float* measurementValues, String* dValues, unsigned int maxChar) {
-/* Ingests an array of floats and produces Strings in SDI-12 output format */
-
-  dValues[0] = "";
-  int j = 0;
-
-  // upper limit on i should be number of elements in measurementValues
-  for (int i=0; i<9; i++) {
-    // Read float value "i" as a String with 6 deceimal digits
-    // (NOTE: SDI-12 specifies max of 7 digits per value; we can only use 6
-    //  decimal place precision if integer part is one digit)
-    String valStr = String(measurementValues[i],6);
-    // Explictly add implied + sign if non-negative
-    if (valStr.charAt(0) != '-') { valStr = '+' + valStr; }
-    // Append dValues[j] if it will not exceed 35 (aM!) or 75 (aC!) characters
-    if (dValues[j].length() + valStr.length() < maxChar) { dValues[j] += valStr; }
-    // Start a new dValues "line" if appending would exceed 35/75 characters
-    else { dValues[++j] = valStr; }
-  }
-
-  // Fill rest of dValues with blank strings
-  while (j<9) { dValues[++j] = ""; }
-}
-
-
-void setup() {
-  slaveSDI12.begin();
-  delay(500);
-  slaveSDI12.forceListen();  // sets SDIPIN as input to prepare for incoming message
-}
-
-void loop() {
-
-  static float measurementValues[9]; // 9 floats to hold simulated sensor data
-  static String dValues[10];  // 10 String objects to hold the responses to aD0!-aD9! commands
-  static String commandReceived = "";  // String object to hold the incoming command
-
-
-  // If a byte is available, an SDI message is queued up. Read in the entire message
-  // before proceding.  It may be more robust to add a single character per loop()
-  // iteration to a static char buffer; however, the SDI-12 spec requires a precise
-  // response time, and this method is invariant to the remaining loop() contents.
-  int avail = slaveSDI12.available();
-  if (avail < 0) { slaveSDI12.flush(); } // Buffer full; flush
-  else if (avail > 0) {
-    for(int a = 0; a < avail; a++){
-      char charReceived = slaveSDI12.read();
-      // Character '!' indicates the end of an SDI-12 command; if the current
-      // character is '!', stop listening and respond to the command
-      if (charReceived == '!') {
-        // Command string is completed; do something with it
-        parseSdi12Cmd(commandReceived, dValues);
-        // Clear command string to reset for next command
-        commandReceived = "";
-        // '!' should be the last available character anyway, but exit the "for" loop
-        // just in case there are any stray characters
-        slaveSDI12.flush();
-        break;
-      }
-      // If the current character is anything but '!', it is part of the command
-      // string.  Append the commandReceived String object.
-      else{
-        // Append command string with new character
-        commandReceived += String(charReceived);
-      }
-    }
-  }
-
-  // For aM! and aC! commands, parseSdi12Cmd will modify "state" to indicate that
-  // a measurement should be taken
-  switch (state) {
-    case WAIT:
-      break;
-    case INITIATE_CONCURRENT:
-      // Do whatever the sensor is supposed to do here
-      // For this example, we will just create arbitrary "simulated" sensor data
-      // NOTE: Your application might have a different data type (e.g. int) and
-      //       number of values to report!
-      pollSensor(measurementValues);
-      // Populate the "dValues" String array with the values in SDI-12 format
-      formatOutputSDI(measurementValues, dValues, 75);
-      state = WAIT;
-      break;
-    case INITIATE_MEASUREMENT:
-      // Do whatever the sensor is supposed to do here
-      // For this example, we will just create arbitrary "simulated" sensor data
-      // NOTE: Your application might have a different data type (e.g. int) and
-      //       number of values to report!
-      pollSensor(measurementValues);
-      // Populate the "dValues" String array with the values in SDI-12 format
-      formatOutputSDI(measurementValues, dValues, 35);
-      // For aM!, Send "service request" (<address><CR><LF>) when data is ready
-      slaveSDI12.sendResponse(String(sensorAddress) + "\r\n");
-      state = WAIT;
-      break;
-  }
 }