--- conflicted
+++ resolved
@@ -23,13 +23,7 @@
  *    hard-coded 9s interspersed throughout the code
  */
 
-<<<<<<< HEAD
-// Requires modified SDI-12 libary with addition of public forceListen() and public sendResponse()
 #include <SDI12_PCINT3.h>
-=======
-
-#include <SDI12.h>
->>>>>>> ac4f8209
 
 #define DATA_PIN 7         // The pin of the SDI-12 data bus
 #define POWER_PIN 22       // The sensor power pin (or -1 if not switching power)
