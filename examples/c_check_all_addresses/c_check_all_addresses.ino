--- conflicted
+++ resolved
@@ -55,19 +55,10 @@
 */
 
 
-<<<<<<< HEAD
-#include "SDI12_PCINT3.h"
-
-
-#include "SDI12_PCINT3.h"
-
-#define POWERPIN -1     // change to the proper pin (or -1 if not switching power)
-=======
-#include <SDI12.h>
+#include <SDI12_PCINT3.h>
 
 #define SERIAL_BAUD 57600  // The baud rate for the output serial port
 #define POWER_PIN 22       // The sensor power pin (or -1 if not switching power)
->>>>>>> b1f8a0fb
 #define FirstPin 5      // change to lowest pin number on your board
 #define LastPin 24       // change to highest pin number on your board
 
